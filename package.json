--- conflicted
+++ resolved
@@ -60,11 +60,7 @@
     "resolve-url-loader": "^4.0.0",
     "sass-loader": "^12.3.0",
     "semver": "^7.3.5",
-<<<<<<< HEAD
-    "solarxr-protocol": "github:SlimeVR/SolarXR-Protocol",
-=======
     "solarxr-protocol": "SlimeVR/SolarXR-Protocol",
->>>>>>> a7c442d7
     "source-map-loader": "^3.0.0",
     "style-loader": "^3.3.1",
     "tailwindcss": "^3.0.2",
