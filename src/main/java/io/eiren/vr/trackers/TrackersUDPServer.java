package io.eiren.vr.trackers;

import java.io.IOException;
import java.io.UnsupportedEncodingException;
import java.net.DatagramPacket;
import java.net.DatagramSocket;
import java.net.InetAddress;
import java.net.SocketAddress;
import java.net.SocketTimeoutException;
import java.nio.ByteBuffer;
import java.nio.ByteOrder;
import java.util.HashMap;
import java.util.Iterator;
import java.util.List;
import java.util.Map;
import java.util.Random;
import java.util.function.Consumer;

import com.jme3.math.FastMath;
import com.jme3.math.Quaternion;
import com.jme3.math.Vector3f;

import io.eiren.util.Util;
import io.eiren.util.collections.FastList;

/**
 * Recieves trackers data by UDP using extended owoTrack protocol.
 */
public class TrackersUDPServer extends Thread {

	/**
	 * Change between IMU axises and OpenGL/SteamVR axises
	 */
	private static final Quaternion offset = new Quaternion().fromAngleAxis(-FastMath.HALF_PI, Vector3f.UNIT_X);
	
	private static final byte[] HANDSHAKE_BUFFER = new byte[64];
	private static final byte[] KEEPUP_BUFFER = new byte[64];
	private static final byte[] CALIBRATION_BUFFER = new byte[64];
	private static final byte[] CALIBRATION_REQUEST_BUFFER = new byte[64];

	private final Quaternion buf = new Quaternion();
	private final Random random = new Random();
	private final List<TrackerConnection> trackers = new FastList<>();
	private final Map<InetAddress, TrackerConnection> trackersMap = new HashMap<>();
	private final Map<Tracker, Consumer<String>> calibrationDataRequests = new HashMap<>();
	private final Consumer<Tracker> trackersConsumer;
	private final int port;
	
	protected DatagramSocket socket = null;
	protected long lastKeepup = System.currentTimeMillis();
	
	public TrackersUDPServer(int port, String name, Consumer<Tracker> trackersConsumer) {
		super(name);
		this.port = port;
		this.trackersConsumer = trackersConsumer;
	}
	
	private void setUpNewSensor(DatagramPacket handshakePacket, ByteBuffer data) throws IOException {
		System.out.println("[TrackerServer] Handshake recieved from " + handshakePacket.getAddress() + ":" + handshakePacket.getPort());
		InetAddress addr = handshakePacket.getAddress();
		TrackerConnection sensor;
		synchronized(trackers) {
			sensor = trackersMap.get(addr);
		}
		if(sensor == null) {
			boolean isOwo = false;
			data.getLong(); // Skip packet number
			int boardType = -1;
			int imuType = -1;
			int firmwareBuild = -1;
			StringBuilder firmware = new StringBuilder();
			byte[] mac = new byte[6];
			String macString = null;
			if(data.remaining() > 0) {
				if(data.remaining() > 3)
					boardType = data.getInt();
				if(data.remaining() > 3)
					imuType = data.getInt();
				if(data.remaining() > 3)
					data.getInt(); // MCU TYPE
				if(data.remaining() > 11) {
					data.getInt(); // IMU info
					data.getInt();
					data.getInt();
				}
				if(data.remaining() > 3)
					firmwareBuild = data.getInt();
				int length = 0;
				if(data.remaining() > 0)
					length = data.get() & 0xFF; // firmware version length is 1 longer than that because it's nul-terminated
				while(length > 0 && data.remaining() != 0) {
					char c = (char) data.get();
					if(c == 0)
						break;
					firmware.append(c);
					length--;
				}
				if(data.remaining() > mac.length) {
					data.get(mac);
					macString = String.format("%02X:%02X:%02X:%02X:%02X:%02X", mac[0], mac[1], mac[2], mac[3], mac[4], mac[5]);
				}
			}
			if(firmware.length() == 0) {
				firmware.append("owoTrack");
				isOwo = true;
			}
<<<<<<< HEAD
			String trackerName = macString != null ? "upd://" + macString : "udp:/" + handshakePacket.getAddress().toString();
			String descriptiveName = "udp:/" + handshakePacket.getAddress().toString();
			IMUTracker imu = new IMUTracker(Tracker.getNextLocalTrackerId(), trackerName, descriptiveName, this);
=======
			String trackerName = macString != null ? "udp://" + macString : "udp:/" + handshakePacket.getAddress().toString();
			IMUTracker imu = new IMUTracker(trackerName, this);
>>>>>>> 63187084
			ReferenceAdjustedTracker<IMUTracker> adjustedTracker = new ReferenceAdjustedTracker<>(imu);
			trackersConsumer.accept(adjustedTracker);
			sensor = new TrackerConnection(imu, handshakePacket.getSocketAddress());
			sensor.isOwoTrack = isOwo;
			int i = 0;
			synchronized(trackers) {
				i = trackers.size();
				trackers.add(sensor);
				trackersMap.put(addr, sensor);
			}
			System.out.println("[TrackerServer] Sensor " + i + " added with address " + handshakePacket.getSocketAddress() + ". Board type: " + boardType + ", imu type: " + imuType + ", firmware: " + firmware + " (" + firmwareBuild + "), mac: " + macString + ", name: " + trackerName);
		}
		sensor.sensors.get(0).setStatus(TrackerStatus.OK);
        socket.send(new DatagramPacket(HANDSHAKE_BUFFER, HANDSHAKE_BUFFER.length, handshakePacket.getAddress(), handshakePacket.getPort()));
	}
	
	private void setUpAuxilarySensor(TrackerConnection connection, int trackerId) throws IOException {
		System.out.println("[TrackerServer] Setting up auxilary sensor for " + connection.sensors.get(0).getName());
		IMUTracker imu = new IMUTracker(Tracker.getNextLocalTrackerId(), connection.sensors.get(0).getName() + "/" + trackerId, connection.sensors.get(0).getDescriptiveName() + "/" + trackerId, this);
		connection.sensors.put(trackerId, imu);
		ReferenceAdjustedTracker<IMUTracker> adjustedTracker = new ReferenceAdjustedTracker<>(imu);
		trackersConsumer.accept(adjustedTracker);
		System.out.println("[TrackerServer] Sensor added with address " + imu.getName());
	}
	
	
	@Override
	public void run() {
		byte[] rcvBuffer = new byte[512];
		ByteBuffer bb = ByteBuffer.wrap(rcvBuffer).order(ByteOrder.BIG_ENDIAN);
		StringBuilder serialBuffer2 = new StringBuilder();
		try {
			socket = new DatagramSocket(port);
			socket.setSoTimeout(250);
			while(true) {
				try {
					DatagramPacket recieve = new DatagramPacket(rcvBuffer, rcvBuffer.length);
					socket.receive(recieve);
					bb.rewind();

					TrackerConnection connection;
					IMUTracker tracker = null;
					synchronized(trackers) {
						connection = trackersMap.get(recieve.getAddress());
					}
					if(connection != null)
						connection.lastPacket = System.currentTimeMillis();
					int packetId;
					switch(packetId = bb.getInt()) {
					case 0:
						break;
					case 3:
						setUpNewSensor(recieve, bb);
						break;
					case 1: // PACKET_ROTATION
					case 16: // PACKET_ROTATION_2
						if(connection == null)
							break;
						bb.getLong();
						buf.set(bb.getFloat(), bb.getFloat(), bb.getFloat(), bb.getFloat());
						offset.mult(buf, buf);
						if(packetId == 1) {
							tracker = connection.sensors.get(0);
						} else {
							tracker = connection.sensors.get(1);
						}
						if(tracker == null)
							break;
						tracker.rotQuaternion.set(buf);
						tracker.dataTick();
						break;
					case 17: // PACKET_ROTATION_DATA
						if(connection == null)
							break;
						if(connection.isOwoTrack)
							break;
						bb.getLong();
						int sensorId = bb.get() & 0xFF;
						tracker = connection.sensors.get(sensorId);
						if(tracker == null)
							break;
						
						int dataType = bb.get() & 0xFF;
						buf.set(bb.getFloat(), bb.getFloat(), bb.getFloat(), bb.getFloat());
						offset.mult(buf, buf);
						int calibrationInfo = bb.get() & 0xFF;
						
						switch(dataType) {
						case 1: // DATA_TYPE_NORMAL
							tracker.rotQuaternion.set(buf);
							tracker.calibrationStatus = calibrationInfo;
							tracker.dataTick();
							break;
						case 2: // DATA_TYPE_CORRECTION
							tracker.rotMagQuaternion.set(buf);
							tracker.magCalibrationStatus = calibrationInfo;
							tracker.hasNewCorrectionData = true;
							break;
						}
						break;
					case 18: // PACKET_MAGENTOMETER_ACCURACY
						if(connection == null)
							break;
						if(connection.isOwoTrack)
							break;
						bb.getLong();
						sensorId = bb.get() & 0xFF;
						tracker = connection.sensors.get(sensorId);
						if(tracker == null)
							break;
						float accuracyInfo = bb.getFloat();
						tracker.magnetometerAccuracy = accuracyInfo;
						// TODO
						break;
					case 2:
						if(connection == null)
							break;
						bb.getLong();
						connection.sensors.get(0).gyroVector.set(bb.getFloat(), bb.getFloat(), bb.getFloat());
						break;
					case 4:
						if(connection == null)
							break;
						bb.getLong();
						float x = bb.getFloat();
						float z = bb.getFloat();
						float y = bb.getFloat();
						connection.sensors.get(0).accelVector.set(x, y, z);
						break;
					case 5:
						if(connection == null)
							break;
						if(connection.isOwoTrack)
							break;
						bb.getLong();
						x = bb.getFloat();
						z = bb.getFloat();
						y = bb.getFloat();
						connection.sensors.get(0).magVector.set(x, y, z);
						break;
					case 8: // PACKET_CONFIG
						if(connection == null)
							break;
						if(connection.isOwoTrack)
							break;
						bb.getLong();
						MPUTracker.ConfigurationData data = new MPUTracker.ConfigurationData(bb);
						Consumer<String> dataConsumer = calibrationDataRequests.remove(connection.sensors.get(0));
						if(dataConsumer != null) {
							dataConsumer.accept(data.toTextMatrix());
						}
						break;
					case 9: // PACKET_RAW_MAGENTOMETER
						if(connection == null)
							break;
						if(connection.isOwoTrack)
							break;
						bb.getLong();
						float mx = bb.getFloat();
						float my = bb.getFloat();
						float mz = bb.getFloat();
						connection.sensors.get(0).confidence = (float) Math.sqrt(mx * mx + my * my + mz * mz);
						break;
					case 10: // PACKET_PING_PONG:
						if(connection == null)
							break;
						if(connection.isOwoTrack)
							break;
						int pingId = bb.getInt();
						if(connection.lastPingPacketId == pingId) {
							tracker = connection.sensors.get(0);
							tracker.ping = (int) (System.currentTimeMillis() - connection.lastPingPacketTime) / 2;
						}
						break;
					case 11: // PACKET_SERIAL
						if(connection == null)
							break;
						if(connection.isOwoTrack)
							break;
						tracker = connection.sensors.get(0);
						bb.getLong();
						int length = bb.getInt();
						for(int i = 0; i < length; ++i) {
							char ch = (char) bb.get();
							if(ch == '\n') {
								serialBuffer2.append('[').append(tracker.getName()).append("] ").append(tracker.serialBuffer);
								System.out.println(serialBuffer2.toString());
								serialBuffer2.setLength(0);
								tracker.serialBuffer.setLength(0);
							} else {
								tracker.serialBuffer.append(ch);
							}
						}
						break;
					case 12: // PACKET_BATTERY_VOLTAGE
						if(connection == null)
							break;
						tracker = connection.sensors.get(0);
						bb.getLong();
						tracker.setBatteryVoltage(bb.getFloat());
						break;
					case 13: // PACKET_TAP
						if(connection == null)
							break;
						if(connection.isOwoTrack)
							break;
						bb.getLong();
						sensorId = bb.get() & 0xFF;
						tracker = connection.sensors.get(sensorId);
						if(tracker == null)
							break;
						int tap = bb.get() & 0xFF;
						BnoTap tapObj = new BnoTap(tap);
						System.out.println("[TrackerServer] Tap packet received from " + tracker.getName() + "/" + sensorId + ": " + tapObj  + " (b" + Integer.toBinaryString(tap) + ")");
						break;
					case 14: // PACKET_RESET_REASON
						bb.getLong();
						byte reason = bb.get();
						System.out.println("[TrackerServer] Reset recieved from " + recieve.getSocketAddress() + ": " + reason);
						if(connection == null)
							break;
						tracker = connection.sensors.get(0);
						tracker.setStatus(TrackerStatus.ERROR);
						break;
					case 15: // PACKET_SENSOR_INFO
						if(connection == null)
							break;
						bb.getLong();
						sensorId = bb.get() & 0xFF;
						int sensorStatus = bb.get() & 0xFF;
						if(sensorId > 0 && sensorStatus == 1 && !connection.sensors.containsKey(sensorId)) {
							setUpAuxilarySensor(connection, sensorId);
						}
						bb.rewind();
						bb.putInt(15);
						bb.put((byte) sensorId);
						bb.put((byte) sensorStatus);
						socket.send(new DatagramPacket(rcvBuffer, bb.position(), connection.address));
						System.out.println("[TrackerServer] Sensor info for " + connection.sensors.get(0).getName() + "/" + sensorId + ": " + sensorStatus);
						break;
					default:
						System.out.println("[TrackerServer] Unknown data received: " + packetId + " from " + recieve.getSocketAddress());
						break;
					}
				} catch(SocketTimeoutException e) {
				} catch(Exception e) {
					e.printStackTrace();
				}
				if(lastKeepup + 500 < System.currentTimeMillis()) {
					lastKeepup = System.currentTimeMillis();
					synchronized(trackers) {
						for(int i = 0; i < trackers.size(); ++i) {
							TrackerConnection conn = trackers.get(i);
							IMUTracker tracker = conn.sensors.get(0);
							socket.send(new DatagramPacket(KEEPUP_BUFFER, KEEPUP_BUFFER.length, conn.address));
							if(conn.lastPacket + 1000 < System.currentTimeMillis()) {
								if(tracker.getStatus() != TrackerStatus.DISCONNECTED) {
									tracker.setStatus(TrackerStatus.DISCONNECTED);
									Iterator<IMUTracker> iterator = conn.sensors.values().iterator();
									while(iterator.hasNext())
										iterator.next().setStatus(TrackerStatus.DISCONNECTED);
								}
							} else if(tracker.getStatus() != TrackerStatus.ERROR && tracker.getStatus() != TrackerStatus.BUSY) {
								tracker.setStatus(TrackerStatus.OK);
								Iterator<IMUTracker> iterator = conn.sensors.values().iterator();
								while(iterator.hasNext())
									iterator.next().setStatus(TrackerStatus.OK);
							}
							if(tracker.serialBuffer.length() > 0) {
								if(tracker.lastSerialUpdate + 500L < System.currentTimeMillis()) {
									serialBuffer2.append('[').append(tracker.getName()).append("] ").append(tracker.serialBuffer);
									System.out.println(serialBuffer2.toString());
									serialBuffer2.setLength(0);
									tracker.serialBuffer.setLength(0);
								}
							}
							if(conn.lastPingPacketTime + 500 < System.currentTimeMillis()) {
								conn.lastPingPacketId = random.nextInt();
								conn.lastPingPacketTime = System.currentTimeMillis();
								bb.rewind();
								bb.putInt(10);
								bb.putInt(conn.lastPingPacketId);
								socket.send(new DatagramPacket(rcvBuffer, bb.position(), conn.address));
							}
						}
					}
				}
			}
		} catch(Exception e) {
			e.printStackTrace();
		} finally {
			Util.close(socket);
		}
	}
	
	private class TrackerConnection {
		
		Map<Integer, IMUTracker> sensors = new HashMap<>();
		SocketAddress address;
		public long lastPacket = System.currentTimeMillis();
		public int lastPingPacketId = -1;
		public long lastPingPacketTime = 0;
		public boolean isOwoTrack = false;
		
		public TrackerConnection(IMUTracker tracker, SocketAddress address) {
			this.sensors.put(0, tracker);
			this.address = address;
		}
	}
	
	static {
		try {
			HANDSHAKE_BUFFER[0] = 3;
			byte[] str = "Hey OVR =D 5".getBytes("ASCII");
	        System.arraycopy(str, 0, HANDSHAKE_BUFFER, 1, str.length);
		} catch(UnsupportedEncodingException e) {
			throw new AssertionError(e);
		}
		KEEPUP_BUFFER[3] = 1;
		CALIBRATION_BUFFER[3] = 4;
		CALIBRATION_BUFFER[4] = 1;
		CALIBRATION_REQUEST_BUFFER[3] = 4;
		CALIBRATION_REQUEST_BUFFER[4] = 2;
	}
}<|MERGE_RESOLUTION|>--- conflicted
+++ resolved
@@ -104,14 +104,9 @@
 				firmware.append("owoTrack");
 				isOwo = true;
 			}
-<<<<<<< HEAD
-			String trackerName = macString != null ? "upd://" + macString : "udp:/" + handshakePacket.getAddress().toString();
+			String trackerName = macString != null ? "udp://" + macString : "udp:/" + handshakePacket.getAddress().toString();
 			String descriptiveName = "udp:/" + handshakePacket.getAddress().toString();
 			IMUTracker imu = new IMUTracker(Tracker.getNextLocalTrackerId(), trackerName, descriptiveName, this);
-=======
-			String trackerName = macString != null ? "udp://" + macString : "udp:/" + handshakePacket.getAddress().toString();
-			IMUTracker imu = new IMUTracker(trackerName, this);
->>>>>>> 63187084
 			ReferenceAdjustedTracker<IMUTracker> adjustedTracker = new ReferenceAdjustedTracker<>(imu);
 			trackersConsumer.accept(adjustedTracker);
 			sensor = new TrackerConnection(imu, handshakePacket.getSocketAddress());
