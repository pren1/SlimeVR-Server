package dev.slimevr;

import java.io.File;
import java.io.FileInputStream;
import java.io.FileNotFoundException;
import java.io.FileOutputStream;
import java.io.IOException;
import java.net.InetAddress;
import java.net.UnknownHostException;
import java.util.HashMap;
import java.util.Iterator;
import java.util.List;
import java.util.Map;
import java.util.Queue;
import java.util.concurrent.LinkedBlockingQueue;
import java.util.function.Consumer;

import dev.slimevr.bridge.Bridge;
import dev.slimevr.platform.windows.WindowsNamedPipeBridge;
import dev.slimevr.bridge.VMCBridge;
import dev.slimevr.poserecorder.BVHRecorder;
import dev.slimevr.serial.SerialHandler;
import dev.slimevr.protocol.ProtocolAPI;
import dev.slimevr.vr.trackers.*;
import dev.slimevr.websocketapi.WebSocketVRBridge;
import dev.slimevr.util.ann.VRServerThread;
import dev.slimevr.vr.processor.HumanPoseProcessor;
import dev.slimevr.vr.processor.skeleton.HumanSkeleton;
import dev.slimevr.vr.trackers.udp.TrackersUDPServer;
import io.eiren.util.OperatingSystem;
import io.eiren.util.ann.ThreadSafe;
import io.eiren.util.ann.ThreadSecure;
import io.eiren.util.collections.FastList;
import io.eiren.yaml.YamlException;
import io.eiren.yaml.YamlFile;
import io.eiren.yaml.YamlNode;
import solarxr_protocol.datatypes.TrackerIdT;

public class VRServer extends Thread {
	
	private final List<Tracker> trackers = new FastList<>();
	public final HumanPoseProcessor humanPoseProcessor;
	private final TrackersUDPServer trackersServer;
	private final List<Bridge> bridges = new FastList<>();
	private final Queue<Runnable> tasks = new LinkedBlockingQueue<>();
	private final Map<String, TrackerConfig> configuration = new HashMap<>();
	public final YamlFile config = new YamlFile();
	public final HMDTracker hmdTracker;
	private final List<Consumer<Tracker>> newTrackersConsumers = new FastList<>();
	private final List<Runnable> onTick = new FastList<>();
	private final List<? extends ShareableTracker> shareTrackers;
<<<<<<< HEAD
	private final BVHRecorder bvhRecorder;
	private final SerialHandler serialHandler;
	private final ProtocolAPI protocolAPI;

=======
	private String configPath;	
	
>>>>>>> 58d1f2de

	public VRServer() {
		this("vrconfig.yml");
	}

	public VRServer(String configPath) {
		super("VRServer");
		this.configPath = configPath;
		loadConfig();

		serialHandler = new SerialHandler();
		protocolAPI = new ProtocolAPI(this);

		hmdTracker = new HMDTracker("HMD");
		hmdTracker.position.set(0, 1.8f, 0); // Set starting position for easier debugging
		// TODO Multiple processors
		humanPoseProcessor = new HumanPoseProcessor(this, hmdTracker);
		shareTrackers = humanPoseProcessor.getComputedTrackers();
		
		// Start server for SlimeVR trackers
		trackersServer = new TrackersUDPServer(6969, "Sensors UDP server", this::registerTracker);
		
		// OpenVR bridge currently only supports Windows
		if(OperatingSystem.getCurrentPlatform() == OperatingSystem.WINDOWS) {
			
			// Create named pipe bridge for SteamVR driver
			WindowsNamedPipeBridge driverBridge = new WindowsNamedPipeBridge(hmdTracker, "steamvr", "SteamVR Driver Bridge", "\\\\.\\pipe\\SlimeVRDriver", shareTrackers);
			tasks.add(() -> driverBridge.startBridge());
			bridges.add(driverBridge);
			
			// Create named pipe bridge for SteamVR input
			// TODO: how do we want to handle HMD input from the feeder app?
			WindowsNamedPipeBridge feederBridge = new WindowsNamedPipeBridge(null, "steamvr_feeder", "SteamVR Feeder Bridge", "\\\\.\\pipe\\SlimeVRInput", new FastList<ShareableTracker>());
			tasks.add(() -> feederBridge.startBridge());
			bridges.add(feederBridge);

		}



		// Create WebSocket server
		WebSocketVRBridge wsBridge = new WebSocketVRBridge(hmdTracker, shareTrackers, this);
		tasks.add(() -> wsBridge.startBridge());
		bridges.add(wsBridge);
		
		// Create VMCBridge
		try {
			VMCBridge vmcBridge = new VMCBridge(39539, 39540, InetAddress.getLocalHost());
			tasks.add(() -> vmcBridge.startBridge());
			bridges.add(vmcBridge);
		} catch(UnknownHostException e) {
			e.printStackTrace();
		}


		bvhRecorder = new BVHRecorder(this);

		
		registerTracker(hmdTracker);
		for(int i = 0; i < shareTrackers.size(); ++i)
			registerTracker(shareTrackers.get(i));
	}
	
	public boolean hasBridge(Class<? extends Bridge> bridgeClass) {
		for(int i = 0; i < bridges.size(); ++i) {
			if(bridgeClass.isAssignableFrom(bridges.get(i).getClass()))
				return true;
		}
		return false;
	}

	@ThreadSafe
	public <E extends Bridge> E getVRBridge(Class<E> bridgeClass) {
		for(int i = 0; i < bridges.size(); ++i) {
			Bridge b = bridges.get(i);
			if(bridgeClass.isAssignableFrom(b.getClass()))
				return bridgeClass.cast(b);
		}
		return null;
	}
	
	@ThreadSafe
	public TrackerConfig getTrackerConfig(Tracker tracker) {
		synchronized(configuration) {
			TrackerConfig config = configuration.get(tracker.getName());
			if(config == null) {
				config = new TrackerConfig(tracker);
				configuration.put(tracker.getName(), config);
			}
			return config;
		}
	}
	
	private void loadConfig() {
		try {
			config.load(new FileInputStream(new File(this.configPath)));
		} catch(FileNotFoundException e) {
			// Config file didn't exist, is not an error
		} catch(YamlException e) {
			e.printStackTrace();
		}
		List<YamlNode> trackersConfig = config.getNodeList("trackers", null);
		for(int i = 0; i < trackersConfig.size(); ++i) {
			TrackerConfig cfg = new TrackerConfig(trackersConfig.get(i));
			synchronized(configuration) {
				configuration.put(cfg.trackerName, cfg);
			}
		}
	}
	
	public void addOnTick(Runnable runnable) {
		this.onTick.add(runnable);
	}
	
	@ThreadSafe
	public void addNewTrackerConsumer(Consumer<Tracker> consumer) {
		queueTask(() -> {
			newTrackersConsumers.add(consumer);
			for(int i = 0; i < trackers.size(); ++i)
				consumer.accept(trackers.get(i));
		});
	}
	
	@ThreadSafe
	public void trackerUpdated(Tracker tracker) {
		queueTask(() -> {
			humanPoseProcessor.trackerUpdated(tracker);
			TrackerConfig tc = getTrackerConfig(tracker);
			tracker.saveConfig(tc);
			saveConfig();
		});
	}

	@ThreadSafe
	public void addSkeletonUpdatedCallback(Consumer<HumanSkeleton> consumer) {
		queueTask(() -> {
			humanPoseProcessor.addSkeletonUpdatedCallback(consumer);
		});
	}

	@ThreadSafe
	public synchronized void saveConfig() {
		List<YamlNode> nodes = config.getNodeList("trackers", null);
		List<Map<String, Object>> trackersConfig = new FastList<>(nodes.size());
		for(int i = 0; i < nodes.size(); ++i) {
			trackersConfig.add(nodes.get(i).root);
		}
		config.setProperty("trackers", trackersConfig);
		synchronized(configuration) {
			Iterator<TrackerConfig> iterator = configuration.values().iterator();
			while(iterator.hasNext()) {
				TrackerConfig tc = iterator.next();
				Map<String, Object> cfg = null;
				for(int i = 0; i < trackersConfig.size(); ++i) {
					Map<String, Object> c = trackersConfig.get(i);
					if(tc.trackerName.equals(c.get("name"))) {
						cfg = c;
						break;
					}
				}
				if(cfg == null) {
					cfg = new HashMap<>();
					trackersConfig.add(cfg);
				}
				tc.saveConfig(new YamlNode(cfg));
			}
		}
		File cfgFile = new File(this.configPath);
		try {
			config.save(new FileOutputStream(cfgFile));
		} catch(IOException e) {
			e.printStackTrace();
		}
	}
	
	@Override
	@VRServerThread
	public void run() {
		trackersServer.start();
		while(true) {
//			final long start = System.currentTimeMillis();
			do {
				Runnable task = tasks.poll();
				if(task == null)
					break;
				task.run();
			} while(true);
			for(int i = 0; i < onTick.size(); ++i) {
				this.onTick.get(i).run();
			}
			for(int i = 0; i < bridges.size(); ++i)
				bridges.get(i).dataRead();
			for(int i = 0; i < trackers.size(); ++i)
				trackers.get(i).tick();
			humanPoseProcessor.update();
			for(int i = 0; i < bridges.size(); ++i)
				bridges.get(i).dataWrite();
//			final long time = System.currentTimeMillis() - start;
			try {
				Thread.sleep(1); // 1000Hz
			} catch(InterruptedException e) {
			}
		}
	}

	@ThreadSafe
	public void queueTask(Runnable r) {
		tasks.add(r);
	}
	
	@VRServerThread
	private void trackerAdded(Tracker tracker) {
		humanPoseProcessor.trackerAdded(tracker);
	}
	
	@ThreadSecure
	public void registerTracker(Tracker tracker) {
		TrackerConfig config = getTrackerConfig(tracker);
		tracker.loadConfig(config);
		queueTask(() -> {
			trackers.add(tracker);
			trackerAdded(tracker);
			for(int i = 0; i < newTrackersConsumers.size(); ++i)
				newTrackersConsumers.get(i).accept(tracker);
		});
	}


	public void updateTrackersFilters(TrackerFilters filter, float amount, int ticks) {
		config.setProperty("filters.type", filter.name());
		config.setProperty("filters.amount", amount);
		config.setProperty("filters.tickCount", ticks);
		saveConfig();

		IMUTracker imu;
		for (Tracker t : this.getAllTrackers()) {
			Tracker realTracker = t;
			if(t instanceof ReferenceAdjustedTracker)
				realTracker = ((ReferenceAdjustedTracker<? extends Tracker>) t).getTracker();
			if(realTracker instanceof IMUTracker){
				imu = (IMUTracker)realTracker;
				imu.setFilter(filter.name(), amount, ticks);
			}
		}
	}
	
	public void resetTrackers() {
		queueTask(() -> {
			humanPoseProcessor.resetTrackers();
		});
	}
	
	public void resetTrackersYaw() {
		queueTask(() -> {
			humanPoseProcessor.resetTrackersYaw();
		});
	}
	
	public int getTrackersCount() {
		return trackers.size();
	}

	public List<Tracker> getAllTrackers() {
		return new FastList<>(trackers);
	}

	public Tracker getTrackerById(TrackerIdT id) {
		for (Tracker tracker : trackers) {
			if (tracker.getTrackerNum() != id.getTrackerNum())
				continue;
			if (tracker.getDevice() == null && id.getDeviceId() != null)
				continue;
			if (tracker.getDevice() != null && id.getDeviceId() == null)
				continue;
			if (tracker.getDevice().getId() != id.getDeviceId().getId())
				continue;
			return tracker;
		}
		return null;
	}


	public BVHRecorder getBvhRecorder() {
		return this.bvhRecorder;
	}

	public SerialHandler getSerialHandler() {
		return this.serialHandler;
	}

	public ProtocolAPI getProtocolAPI() {
		return protocolAPI;
	}

	public TrackersUDPServer getTrackersServer() {
		return trackersServer;
	}
}<|MERGE_RESOLUTION|>--- conflicted
+++ resolved
@@ -49,15 +49,10 @@
 	private final List<Consumer<Tracker>> newTrackersConsumers = new FastList<>();
 	private final List<Runnable> onTick = new FastList<>();
 	private final List<? extends ShareableTracker> shareTrackers;
-<<<<<<< HEAD
 	private final BVHRecorder bvhRecorder;
 	private final SerialHandler serialHandler;
 	private final ProtocolAPI protocolAPI;
-
-=======
-	private String configPath;	
-	
->>>>>>> 58d1f2de
+	private String configPath;
 
 	public VRServer() {
 		this("vrconfig.yml");
